import json
import shutil
from pathlib import Path
from typing import List, Optional, Dict
from datetime import datetime

from alix.models import Alias, TEST_ALIAS_NAME
from alix.usage_tracker import UsageTracker


class AliasStorage:
    """Handle storage and retrieval of aliases"""

    def __init__(self, storage_path: Optional[Path] = None):
        """Initialize storage with optional custom path"""
        if storage_path:
            self.storage_path = storage_path
        else:
            # Default to ~/.alix/aliases.json
            self.storage_dir = Path.home() / ".alix"
            self.storage_path = self.storage_dir / "aliases.json"
            self.storage_dir.mkdir(exist_ok=True)

        self.backup_dir = self.storage_path.parent / "backups"
        self.backup_dir.mkdir(exist_ok=True)

        self.aliases: Dict[str, Alias] = {}
        self.usage_tracker = UsageTracker(self.storage_path.parent)
        self.load()

    def create_backup(self) -> Optional[Path]:
        """Create timestamped backup of current aliases"""
        if not self.storage_path.exists() or not self.aliases:
            return None

        timestamp = datetime.now().strftime("%Y%m%d_%H%M%S")
        backup_path = self.backup_dir / f"aliases_{timestamp}.json"

        try:
            shutil.copy2(self.storage_path, backup_path)
            # Keep only last 10 backups
            self.cleanup_old_backups(keep=10)
            return backup_path
        except Exception:  # pragma: no cover
            return None

    def cleanup_old_backups(self, keep: int = 10) -> None:
        """Remove old backups, keeping only the most recent ones"""
        backups = sorted(self.backup_dir.glob("aliases_*.json"))
        if len(backups) > keep:  # pragma: no branch
            for backup in backups[:-keep]:
                backup.unlink()

    def load(self) -> None:
        """Load aliases from JSON file"""
        if self.storage_path.exists():
            try:
                with open(self.storage_path, "r") as f:
                    data = json.load(f)
                    self.aliases = {
                        name: Alias.from_dict(alias_data)
                        for name, alias_data in data.items()
                    }
            except (json.JSONDecodeError, Exception):
                # If file is corrupted, start fresh but backup old file
                backup_path = self.storage_path.with_suffix(".corrupted")
                if self.storage_path.exists():  # pragma: no branch
                    self.storage_path.rename(backup_path)
                self.aliases = {}

    def save(self) -> None:
        """Save aliases to JSON file"""
        # Ensure directory exists
        self.storage_path.parent.mkdir(parents=True, exist_ok=True)

        data = {name: alias.to_dict() for name, alias in self.aliases.items()}

        with open(self.storage_path, "w") as f:
            json.dump(data, f, indent=2, default=str)

    def add(self, alias: Alias) -> bool:
        """Add a new alias, return True if successful"""
        if alias.name in self.aliases:
            return False
        self.create_backup()  # Backup before modification
        self.aliases[alias.name] = alias
        self.save()
        return True

    def remove(self, name: str) -> bool:
        """Remove an alias, return True if it existed"""
        if name in self.aliases:
            self.create_backup()  # Backup before modification
            del self.aliases[name]
            self.save()
            return True
        return False

    def get(self, name: str) -> Optional[Alias]:
        """Get an alias by name"""
        return self.aliases.get(name)

    def list_all(self) -> List[Alias]:
        """Get all aliases as a list"""
        return list(self.aliases.values())

    def clear_test_alias(self) -> None:
        """Remove test alias if it exists (for safe testing)"""
        self.remove(TEST_ALIAS_NAME)

    def restore_latest_backup(self) -> bool:
        """Restore from the most recent backup"""
        backups = sorted(self.backup_dir.glob("aliases_*.json"))
        if backups:
            latest_backup = backups[-1]
            shutil.copy2(latest_backup, self.storage_path)
            self.load()
            return True
        return False

    def track_usage(self, alias_name: str, context: Optional[str] = None) -> None:
        """Track usage of an alias"""
        if alias_name in self.aliases:
            # Update the alias object
            self.aliases[alias_name].record_usage(context)
            self.save()

            # Update the usage tracker
            self.usage_tracker.track_alias_usage(alias_name, context)

    def get_usage_analytics(self) -> Dict:
        """Get comprehensive usage analytics"""
        aliases = list(self.aliases.values())
        analytics = self.usage_tracker.get_usage_analytics(aliases)

        return {
            "total_aliases": analytics.total_aliases,
            "total_uses": analytics.total_uses,
            "most_used_alias": analytics.most_used_alias,
            "least_used_alias": analytics.least_used_alias,
            "unused_aliases": analytics.unused_aliases,
            "recently_used": analytics.recently_used,
            "usage_trends": analytics.usage_trends,
            "average_usage_per_alias": analytics.average_usage_per_alias,
            "most_productive_aliases": analytics.most_productive_aliases
        }

    def get_by_group(self, group_name: str) -> List[Alias]:
        """Get all aliases in a specific group"""
        return [alias for alias in self.aliases.values() if alias.group == group_name]

    def get_groups(self) -> List[str]:
        """Get all unique group names"""
        groups = set()
        for alias in self.aliases.values():
            if alias.group:
                groups.add(alias.group)
        return sorted(list(groups))

    def remove_group(self, group_name: str) -> int:
        """Remove all aliases in a group, return count of removed aliases"""
        count = 0
        aliases_to_remove = [name for name, alias in self.aliases.items() if alias.group == group_name]
        for name in aliases_to_remove:
            if self.remove(name):
                count += 1
<<<<<<< HEAD
        return count
=======
        return count

    def get_by_tag(self, tag_name: str) -> List[Alias]:
        """Get all aliases with a specific tag"""
        return [alias for alias in self.aliases.values() if tag_name in alias.tags]

    def get_tags(self) -> List[str]:
        """Get all unique tag names"""
        tags = set()
        for alias in self.aliases.values():
            tags.update(alias.tags)
        return sorted(list(tags))

    def get_tag_counts(self) -> Dict[str, int]:
        """Get count of aliases per tag"""
        tag_counts = {}
        for alias in self.aliases.values():
            for tag in alias.tags:
                tag_counts[tag] = tag_counts.get(tag, 0) + 1
        return tag_counts
>>>>>>> 60654b3c
<|MERGE_RESOLUTION|>--- conflicted
+++ resolved
@@ -164,9 +164,6 @@
         for name in aliases_to_remove:
             if self.remove(name):
                 count += 1
-<<<<<<< HEAD
-        return count
-=======
         return count
 
     def get_by_tag(self, tag_name: str) -> List[Alias]:
@@ -187,4 +184,3 @@
             for tag in alias.tags:
                 tag_counts[tag] = tag_counts.get(tag, 0) + 1
         return tag_counts
->>>>>>> 60654b3c
