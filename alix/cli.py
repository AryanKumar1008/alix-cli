--- conflicted
+++ resolved
@@ -12,17 +12,14 @@
 from alix.models import Alias
 from alix.storage import AliasStorage
 from alix.shell_integrator import ShellIntegrator
-from alix.shell_detector import ShellType  # NEW IMPORT
+from alix.shell_detector import ShellType  
 from alix.scanner import AliasScanner
 from alix.porter import AliasPorter
 from alix.config import Config
-<<<<<<< HEAD
 from click.core import shell_complete as _click_shell_complete
-=======
 from alix.shell_wrapper import ShellWrapper
-import json  # Add this import
-from datetime import datetime  # Add this import
->>>>>>> 7005998d
+import json  
+from datetime import datetime  
 
 console = Console()
 storage = AliasStorage()
