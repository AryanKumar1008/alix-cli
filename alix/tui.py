--- conflicted
+++ resolved
@@ -765,11 +765,9 @@
         table = self.query_one("#table", DataTable)
         table.action_cursor_up()
 
-<<<<<<< HEAD
     def action_show_help(self) -> None:
         """Show the help modal."""
         self.push_screen(HelpModal())
-=======
     # NEW METHOD: Toggle fuzzy search
     def action_toggle_fuzzy(self) -> None:
         """Toggle fuzzy search on/off"""
@@ -781,7 +779,6 @@
         search = self.query_one("#search", Input)
         self.refresh_table(search.value)
         self.update_status()
->>>>>>> ed40e1f3
 
     # NEW METHOD: Apply all aliases to shell
     def action_apply_all(self) -> None:
