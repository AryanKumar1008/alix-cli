[build-system]
requires = ["setuptools>=61.0", "wheel"]
build-backend = "setuptools.build_meta"

[project]
name = "alix-cli"
version = "0.1.0"
description = "Interactive alias manager for your shell"
authors = [{name = "TheDevOpsBlueprint"}]
readme = "README.md"
license = {text = "MIT"}
requires-python = ">=3.8"
dependencies = [
    "click>=8.0.0",
    "rich>=13.0.0",
    "textual>=0.40.0",
    "pyperclip>=1.8.0",
    "pyyaml>=6.0.0",
    "rapidfuzz>=3.0.0",
    "psutil>=5.9.0",
]

[project.optional-dependencies]
dev = [
<<<<<<< HEAD
=======
    "pytest>=7.0.0",
>>>>>>> 3a6e4b76
    "pytest-cov>=4.0.0",
    "black>=23.0.0",
    "flake8>=6.0.0",
    "freezegun>=1.5.5",
]

[project.scripts]
alix = "alix.cli:main"

[tool.pytest.ini_options]
<<<<<<< HEAD
addopts = "--cov=alix --cov-branch --cov-report=term-missing"
=======
addopts = "--cov=alix --cov-branch"
testpaths = ["tests"]

[tool.black]
line-length = 120
target-version = ['py38', 'py39', 'py310', 'py311', 'py312']

[tool.flake8]
max-line-length = 120
exclude = [".git", "__pycache__", "build", "dist", "*.egg-info", "venv", "alix-venv"]
>>>>>>> 3a6e4b76
<|MERGE_RESOLUTION|>--- conflicted
+++ resolved
@@ -22,10 +22,7 @@
 
 [project.optional-dependencies]
 dev = [
-<<<<<<< HEAD
-=======
     "pytest>=7.0.0",
->>>>>>> 3a6e4b76
     "pytest-cov>=4.0.0",
     "black>=23.0.0",
     "flake8>=6.0.0",
@@ -36,10 +33,7 @@
 alix = "alix.cli:main"
 
 [tool.pytest.ini_options]
-<<<<<<< HEAD
 addopts = "--cov=alix --cov-branch --cov-report=term-missing"
-=======
-addopts = "--cov=alix --cov-branch"
 testpaths = ["tests"]
 
 [tool.black]
@@ -48,5 +42,4 @@
 
 [tool.flake8]
 max-line-length = 120
-exclude = [".git", "__pycache__", "build", "dist", "*.egg-info", "venv", "alix-venv"]
->>>>>>> 3a6e4b76
+exclude = [".git", "__pycache__", "build", "dist", "*.egg-info", "venv", "alix-venv"]