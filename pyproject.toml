[build-system]
requires = ["setuptools>=61.0", "wheel"]
build-backend = "setuptools.build_meta"

[project]
name = "alix-cli"
version = "0.1.0"
description = "Interactive alias manager for your shell"
authors = [{name = "TheDevOpsBlueprint"}]
readme = "README.md"
license = {text = "MIT"}
requires-python = ">=3.8"
dependencies = [
    "click>=8.1.0",
    "rich>=13.0.0",
    "textual>=0.40.0",
    "pyperclip>=1.11.0",
    "pyyaml>=6.0.0",
    "rapidfuzz>=3.0.0",
]

[project.optional-dependencies]
dev = [
    "pytest>=7.0.0",
<<<<<<< HEAD
    "pytest-cov>=4.0.0",
=======
    "pytest-cov<7.0.0",
>>>>>>> 68982825
    "black>=23.0.0",
    "flake8>=6.0.0",
]

[project.scripts]
alix = "alix.cli:main"

[tool.pytest.ini_options]
addopts = "--cov=alix --cov-branch"<|MERGE_RESOLUTION|>--- conflicted
+++ resolved
@@ -21,12 +21,8 @@
 
 [project.optional-dependencies]
 dev = [
-    "pytest>=7.0.0",
-<<<<<<< HEAD
+
     "pytest-cov>=4.0.0",
-=======
-    "pytest-cov<7.0.0",
->>>>>>> 68982825
     "black>=23.0.0",
     "flake8>=6.0.0",
 ]
